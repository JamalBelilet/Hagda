--- conflicted
+++ resolved
@@ -10,11 +10,7 @@
     let type: SourceType
     let contentPreview: String
     let progressPercentage: Double
-<<<<<<< HEAD
-    let metadata: [String: Any]
-=======
     let metadata: [String: Any]  // Store platform-specific data
->>>>>>> ea696b41
     
     // Implement Equatable to allow comparison of ContentItems
     static func == (lhs: ContentItem, rhs: ContentItem) -> Bool {
